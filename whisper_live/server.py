--- conflicted
+++ resolved
@@ -168,14 +168,11 @@
                     client_uid=options["uid"],
                     model=whisper_tensorrt_path,
                     single_model=self.single_model,
-<<<<<<< HEAD
+                    use_py_session=trt_py_session,
                     send_last_n_segments=options.get("send_last_n_segments", 10),
                     no_speech_thresh=options.get("no_speech_thresh", 0.45),
                     clip_audio=options.get("clip_audio", False),
                     same_output_threshold=options.get("same_output_threshold", 10),
-=======
-                    use_py_session=trt_py_session,
->>>>>>> 7fb2d356
                 )
                 logging.info("Running TensorRT backend.")
             except Exception as e:
