import os
import wave

import numpy as np
import pyaudio
import threading
import json
import websocket
import uuid
import time
import ffmpeg
import whisper_live.utils as utils


class Client:
    """
    Handles communication with a server using WebSocket.
    """
    INSTANCES = {}
    END_OF_AUDIO = "END_OF_AUDIO"

    def __init__(
        self,
        host=None,
        port=None,
        lang=None,
        translate=False,
        model="small",
        srt_file_path="output.srt",
        use_vad=True
    ):
        """
        Initializes a Client instance for audio recording and streaming to a server.

        If host and port are not provided, the WebSocket connection will not be established.
        When translate is True, the task will be set to "translate" instead of "transcribe".
        he audio recording starts immediately upon initialization.

        Args:
            host (str): The hostname or IP address of the server.
            port (int): The port number for the WebSocket server.
            lang (str, optional): The selected language for transcription. Default is None.
            translate (bool, optional): Specifies if the task is translation. Default is False.
        """
        self.recording = False
        self.task = "transcribe"
        self.uid = str(uuid.uuid4())
        self.waiting = False
        self.last_response_received = None
        self.disconnect_if_no_response_for = 15
        self.language = lang
        self.model = model
        self.server_error = False
        self.srt_file_path = srt_file_path
        self.use_vad = use_vad
        self.last_segment = None
        self.last_received_segment = None

        if translate:
            self.task = "translate"

        self.timestamp_offset = 0.0
        self.audio_bytes = None
<<<<<<< HEAD
=======
        self.p = pyaudio.PyAudio()
        try:
            self.stream = self.p.open(
                format=self.format,
                channels=self.channels,
                rate=self.rate,
                input=True,
                frames_per_buffer=self.chunk,
            )
        except OSError as error:
            print(f"[WARN]: Unable to access microphone. {error}")
            self.stream = None
>>>>>>> 754f22df

        if host is not None and port is not None:
            socket_url = f"ws://{host}:{port}"
            self.client_socket = websocket.WebSocketApp(
                socket_url,
                on_open=lambda ws: self.on_open(ws),
                on_message=lambda ws, message: self.on_message(ws, message),
                on_error=lambda ws, error: self.on_error(ws, error),
                on_close=lambda ws, close_status_code, close_msg: self.on_close(
                    ws, close_status_code, close_msg
                ),
            )
        else:
            print("[ERROR]: No host or port specified.")
            return

        Client.INSTANCES[self.uid] = self

        # start websocket client in a thread
        self.ws_thread = threading.Thread(target=self.client_socket.run_forever)
        self.ws_thread.setDaemon(True)
        self.ws_thread.start()

        self.transcript = []
        print("[INFO]: * recording")

    def handle_status_messages(self, message_data):
        """Handles server status messages."""
        status = message_data["status"]
        if status == "WAIT":
            self.waiting = True
            print(f"[INFO]: Server is full. Estimated wait time {round(message_data['message'])} minutes.")
        elif status == "ERROR":
            print(f"Message from Server: {message_data['message']}")
            self.server_error = True
        elif status == "WARNING":
            print(f"Message from Server: {message_data['message']}")

    def process_segments(self, segments):
        """Processes transcript segments."""
        text = []
        for i, seg in enumerate(segments):
            if not text or text[-1] != seg["text"]:
                text.append(seg["text"])
                if i == len(segments) - 1:
                    self.last_segment = seg
                elif (self.server_backend == "faster_whisper" and
                      (not self.transcript or
                        float(seg['start']) >= float(self.transcript[-1]['end']))):
                    self.transcript.append(seg)
        # update last received segment and last valid response time
        if self.last_received_segment is None or self.last_received_segment != segments[-1]["text"]:
            self.last_response_received = time.time()
            self.last_received_segment = segments[-1]["text"]

        # Truncate to last 3 entries for brevity.
        text = text[-3:]
        utils.clear_screen()
        utils.print_transcript(text)

    def on_message(self, ws, message):
        """
        Callback function called when a message is received from the server.

        It updates various attributes of the client based on the received message, including
        recording status, language detection, and server messages. If a disconnect message
        is received, it sets the recording status to False.

        Args:
            ws (websocket.WebSocketApp): The WebSocket client instance.
            message (str): The received message from the server.

        """
        message = json.loads(message)

        if self.uid != message.get("uid"):
            print("[ERROR]: invalid client uid")
            return

        if "status" in message.keys():
            self.handle_status_messages(message)
            return

        if "message" in message.keys() and message["message"] == "DISCONNECT":
            print("[INFO]: Server disconnected due to overtime.")
            self.recording = False

        if "message" in message.keys() and message["message"] == "SERVER_READY":
            self.last_response_received = time.time()
            self.recording = True
            self.server_backend = message["backend"]
            print(f"[INFO]: Server Running with backend {self.server_backend}")
            return

        if "language" in message.keys():
            self.language = message.get("language")
            lang_prob = message.get("language_prob")
            print(
                f"[INFO]: Server detected language {self.language} with probability {lang_prob}"
            )
            return

        if "segments" in message.keys():
            self.process_segments(message["segments"])

    def on_error(self, ws, error):
        print(f"[ERROR] WebSocket Error: {error}")
        self.server_error = True
        self.error_message = error

    def on_close(self, ws, close_status_code, close_msg):
        print(f"[INFO]: Websocket connection closed: {close_status_code}: {close_msg}")
        self.recording = False
        self.server_error = False
        self.waiting = False

    def on_open(self, ws):
        """
        Callback function called when the WebSocket connection is successfully opened.

        Sends an initial configuration message to the server, including client UID,
        language selection, and task type.

        Args:
            ws (websocket.WebSocketApp): The WebSocket client instance.

        """
        print("[INFO]: Opened connection")
        ws.send(
            json.dumps(
                {
                    "uid": self.uid,
                    "language": self.language,
                    "task": self.task,
                    "model": self.model,
                    "use_vad": self.use_vad
                }
            )
        )

    def send_packet_to_server(self, message):
        """
        Send an audio packet to the server using WebSocket.

        Args:
            message (bytes): The audio data packet in bytes to be sent to the server.

        """
        try:
            self.client_socket.send(message, websocket.ABNF.OPCODE_BINARY)
        except Exception as e:
            print(e)

    def close_websocket(self):
        """
        Close the WebSocket connection and join the WebSocket thread.

        First attempts to close the WebSocket connection using `self.client_socket.close()`. After
        closing the connection, it joins the WebSocket thread to ensure proper termination.

        """
        try:
            self.client_socket.close()
        except Exception as e:
            print("[ERROR]: Error closing WebSocket:", e)

        try:
            self.ws_thread.join()
        except Exception as e:
            print("[ERROR:] Error joining WebSocket thread:", e)

    def get_client_socket(self):
        """
        Get the WebSocket client socket instance.

        Returns:
            WebSocketApp: The WebSocket client socket instance currently in use by the client.
        """
        return self.client_socket

    def write_srt_file(self, output_path="output.srt"):
        """
        Writes out the transcript in .srt format.

        Args:
            message (output_path, optional): The path to the target file.  Default is "output.srt".

        """
        if self.server_backend == "faster_whisper":
            if (self.last_segment):
                self.transcript.append(self.last_segment)
            utils.create_srt_file(self.transcript, output_path)

    def wait_before_disconnect(self):
        """Waits a bit before disconnecting in order to process pending responses."""
        assert self.last_response_received
        while time.time() - self.last_response_received < self.disconnect_if_no_response_for:
            continue

class TranscriptionTeeClient:
    """
    Client for handling audio recording, streaming, and transcription tasks via one or more
    WebSocket connections.

    Acts as a high-level client for audio transcription tasks using a WebSocket connection. It can be used
    to send audio data for transcription to one or more servers, and receive transcribed text segments.
    Args:
        clients (list): one or more previously initialized Client instances

    Attributes:
        clients (list): the underlying Client instances responsible for handling WebSocket connections.
    """
    def __init__(self, clients):
        self.clients = clients
        if not self.clients:
            raise Exception("At least one client is required.")
        self.chunk = 4096
        self.format = pyaudio.paInt16
        self.channels = 1
        self.rate = 16000
        self.record_seconds = 60000
        self.frames = b""
        self.p = pyaudio.PyAudio()
        self.stream = self.p.open(
            format=self.format,
            channels=self.channels,
            rate=self.rate,
            input=True,
            frames_per_buffer=self.chunk,
        )

    def __call__(self, audio=None, hls_url=None):
        """
        Start the transcription process.

        Initiates the transcription process by connecting to the server via a WebSocket. It waits for the server
        to be ready to receive audio data and then sends audio for transcription. If an audio file is provided, it
        will be played and streamed to the server; otherwise, it will perform live recording.

        Args:
            audio (str, optional): Path to an audio file for transcription. Default is None, which triggers live recording.

        """
        print("[INFO]: Waiting for server ready ...")
        for client in self.clients:
            while not client.recording:
                if client.waiting or client.server_error:
                    self.close_all_clients()
                    return

        print("[INFO]: Server Ready!")
        if hls_url is not None:
            self.process_hls_stream(hls_url)
        elif audio is not None:
            resampled_file = utils.resample(audio)
            self.play_file(resampled_file)
        else:
            self.record()

    def close_all_clients(self):
        """Closes all client websockets."""
        for client in self.clients:
            client.close_websocket()

    def write_all_clients_srt(self):
        """Writes out .srt files for all clients."""
        for client in self.clients:
            client.write_srt_file(client.srt_file_path)

    def multicast_packet(self, packet, unconditional=False):
        """
        Sends an identical packet via all clients.

        Args:
            packet (bytes): The audio data packet in bytes to be sent.
            unconditional (bool, optional): If true, send regardless of whether clients are recording.  Default is False.
        """
        for client in self.clients:
            if (unconditional or client.recording):
                client.send_packet_to_server(packet)

    def play_file(self, filename):
        """
        Play an audio file and send it to the server for processing.

        Reads an audio file, plays it through the audio output, and simultaneously sends
        the audio data to the server for processing. It uses PyAudio to create an audio
        stream for playback. The audio data is read from the file in chunks, converted to
        floating-point format, and sent to the server using WebSocket communication.
        This method is typically used when you want to process pre-recorded audio and send it
        to the server in real-time.

        Args:
            filename (str): The path to the audio file to be played and sent to the server.
        """

        # read audio and create pyaudio stream
        with wave.open(filename, "rb") as wavfile:
            self.stream = self.p.open(
                format=self.p.get_format_from_width(wavfile.getsampwidth()),
                channels=wavfile.getnchannels(),
                rate=wavfile.getframerate(),
                input=True,
                output=True,
                frames_per_buffer=self.chunk,
            )
            try:
                while any(client.recording for client in self.clients):
                    data = wavfile.readframes(self.chunk)
                    if data == b"":
                        break

                    audio_array = self.bytes_to_float_array(data)
                    self.multicast_packet(audio_array.tobytes())
                    self.stream.write(data)

                wavfile.close()

                for client in self.clients:
                    client.wait_before_disconnect()
                self.multicast_packet(Client.END_OF_AUDIO.encode('utf-8'), True)
                self.write_all_clients_srt()
                self.stream.close()
                self.close_all_clients()

            except KeyboardInterrupt:
                wavfile.close()
                self.stream.stop_stream()
                self.stream.close()
                self.p.terminate()
                self.close_all_clients()
                self.write_all_clients_srt()
                print("[INFO]: Keyboard interrupt.")

    def process_hls_stream(self, hls_url):
        """
        Connect to an HLS source, process the audio stream, and send it for transcription.

        Args:
            hls_url (str): The URL of the HLS stream source.
        """
        print("[INFO]: Connecting to HLS stream...")
        process = None  # Initialize process to None

        try:
            # Connecting to the HLS stream using ffmpeg-python
            process = (
                ffmpeg
                .input(hls_url, threads=0)
                .output('-', format='s16le', acodec='pcm_s16le', ac=1, ar=self.rate)
                .run_async(pipe_stdout=True, pipe_stderr=True)
            )

            # Process the stream
            while True:
                in_bytes = process.stdout.read(self.chunk * 2)  # 2 bytes per sample
                if not in_bytes:
                    break
                audio_array = self.bytes_to_float_array(in_bytes)
                self.multicast_packet(audio_array.tobytes())

        except Exception as e:
            print(f"[ERROR]: Failed to connect to HLS stream: {e}")
        finally:
            if process:
                process.kill()

        print("[INFO]: HLS stream processing finished.")

    def record(self, out_file="output_recording.wav"):
        """
        Record audio data from the input stream and save it to a WAV file.

        Continuously records audio data from the input stream, sends it to the server via a WebSocket
        connection, and simultaneously saves it to multiple WAV files in chunks. It stops recording when
        the `RECORD_SECONDS` duration is reached or when the `RECORDING` flag is set to `False`.

        Audio data is saved in chunks to the "chunks" directory. Each chunk is saved as a separate WAV file.
        The recording will continue until the specified duration is reached or until the `RECORDING` flag is set to `False`.
        The recording process can be interrupted by sending a KeyboardInterrupt (e.g., pressing Ctrl+C). After recording,
        the method combines all the saved audio chunks into the specified `out_file`.

        Args:
            out_file (str, optional): The name of the output WAV file to save the entire recording.
                                      Default is "output_recording.wav".

        """
        n_audio_file = 0
        if not os.path.exists("chunks"):
            os.makedirs("chunks", exist_ok=True)
        try:
            for _ in range(0, int(self.rate / self.chunk * self.record_seconds)):
                if not any(client.recording for client in self.clients):
                    break
                data = self.stream.read(self.chunk, exception_on_overflow=False)
                self.frames += data

                audio_array = self.bytes_to_float_array(data)

                self.multicast_packet(audio_array.tobytes())

                # save frames if more than a minute
                if len(self.frames) > 60 * self.rate:
                    t = threading.Thread(
                        target=self.write_audio_frames_to_file,
                        args=(
                            self.frames[:],
                            f"chunks/{n_audio_file}.wav",
                        ),
                    )
                    t.start()
                    n_audio_file += 1
                    self.frames = b""
            self.write_all_clients_srt()

        except KeyboardInterrupt:
            if len(self.frames):
                self.write_audio_frames_to_file(
                    self.frames[:], f"chunks/{n_audio_file}.wav"
                )
                n_audio_file += 1
            self.stream.stop_stream()
            self.stream.close()
            self.p.terminate()
            for client in self.clients:
                client.close_all_clients()

            self.write_output_recording(n_audio_file, out_file)
            self.write_all_clients_srt()

    def write_audio_frames_to_file(self, frames, file_name):
        """
        Write audio frames to a WAV file.

        The WAV file is created or overwritten with the specified name. The audio frames should be
        in the correct format and match the specified channel, sample width, and sample rate.

        Args:
            frames (bytes): The audio frames to be written to the file.
            file_name (str): The name of the WAV file to which the frames will be written.

        """
        with wave.open(file_name, "wb") as wavfile:
            wavfile: wave.Wave_write
            wavfile.setnchannels(self.channels)
            wavfile.setsampwidth(2)
            wavfile.setframerate(self.rate)
            wavfile.writeframes(frames)

    def write_output_recording(self, n_audio_file, out_file):
        """
        Combine and save recorded audio chunks into a single WAV file.

        The individual audio chunk files are expected to be located in the "chunks" directory. Reads each chunk
        file, appends its audio data to the final recording, and then deletes the chunk file. After combining
        and saving, the final recording is stored in the specified `out_file`.


        Args:
            n_audio_file (int): The number of audio chunk files to combine.
            out_file (str): The name of the output WAV file to save the final recording.

        """
        input_files = [
            f"chunks/{i}.wav"
            for i in range(n_audio_file)
            if os.path.exists(f"chunks/{i}.wav")
        ]
        with wave.open(out_file, "wb") as wavfile:
            wavfile: wave.Wave_write
            wavfile.setnchannels(self.channels)
            wavfile.setsampwidth(2)
            wavfile.setframerate(self.rate)
            for in_file in input_files:
                with wave.open(in_file, "rb") as wav_in:
                    while True:
                        data = wav_in.readframes(self.chunk)
                        if data == b"":
                            break
                        wavfile.writeframes(data)
                # remove this file
                os.remove(in_file)
        wavfile.close()

    @staticmethod
    def bytes_to_float_array(audio_bytes):
        """
        Convert audio data from bytes to a NumPy float array.

        It assumes that the audio data is in 16-bit PCM format. The audio data is normalized to
        have values between -1 and 1.

        Args:
            audio_bytes (bytes): Audio data in bytes.

        Returns:
            np.ndarray: A NumPy array containing the audio data as float values normalized between -1 and 1.
        """
        raw_data = np.frombuffer(buffer=audio_bytes, dtype=np.int16)
        return raw_data.astype(np.float32) / 32768.0

class TranscriptionClient(TranscriptionTeeClient):
    """
    Client for handling audio transcription tasks via a single WebSocket connection.

    Acts as a high-level client for audio transcription tasks using a WebSocket connection. It can be used
    to send audio data for transcription to a server and receive transcribed text segments.

    Args:
        host (str): The hostname or IP address of the server.
        port (int): The port number to connect to on the server.
        lang (str, optional): The primary language for transcription. Default is None, which defaults to English ('en').
        translate (bool, optional): Indicates whether translation tasks are required (default is False).

    Attributes:
        client (Client): An instance of the underlying Client class responsible for handling the WebSocket connection.

    Example:
        To create a TranscriptionClient and start transcription on microphone audio:
        ```python
        transcription_client = TranscriptionClient(host="localhost", port=9090)
        transcription_client()
        ```
    """
    def __init__(self, host, port, lang=None, translate=False, model="small", use_vad=True):
        self.client = Client(host, port, lang, translate, model, srt_file_path="output.srt", use_vad=use_vad)
        TranscriptionTeeClient.__init__(self, [self.client])<|MERGE_RESOLUTION|>--- conflicted
+++ resolved
@@ -61,21 +61,6 @@
 
         self.timestamp_offset = 0.0
         self.audio_bytes = None
-<<<<<<< HEAD
-=======
-        self.p = pyaudio.PyAudio()
-        try:
-            self.stream = self.p.open(
-                format=self.format,
-                channels=self.channels,
-                rate=self.rate,
-                input=True,
-                frames_per_buffer=self.chunk,
-            )
-        except OSError as error:
-            print(f"[WARN]: Unable to access microphone. {error}")
-            self.stream = None
->>>>>>> 754f22df
 
         if host is not None and port is not None:
             socket_url = f"ws://{host}:{port}"
@@ -299,13 +284,17 @@
         self.record_seconds = 60000
         self.frames = b""
         self.p = pyaudio.PyAudio()
-        self.stream = self.p.open(
-            format=self.format,
-            channels=self.channels,
-            rate=self.rate,
-            input=True,
-            frames_per_buffer=self.chunk,
-        )
+        try:
+            self.stream = self.p.open(
+                format=self.format,
+                channels=self.channels,
+                rate=self.rate,
+                input=True,
+                frames_per_buffer=self.chunk,
+            )
+        except OSError as error:
+            print(f"[WARN]: Unable to access microphone. {error}")
+            self.stream = None
 
     def __call__(self, audio=None, hls_url=None):
         """
